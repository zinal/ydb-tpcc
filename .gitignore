.project

docker/**/*.zip
docker/**/output
results

HELP.md
PRIVATE.md
target/
!.mvn/wrapper/maven-wrapper.jar
!**/src/main/**
!**/src/test/**
pom.xml.tag
pom.xml.releaseBackup
pom.xml.versionsBackup
pom.xml.next
release.properties
dependency-reduced-pom.xml
buildNumber.properties

### STS ###
.apt_generated
.classpath
.factorypath
.project
.settings
<<<<<<< HEAD
.idea
results
=======
.springBeans
.sts4-cache
>>>>>>> 0af97771

### IntelliJ IDEA ###
.idea
*.iws
*.iml
*.ipr

### NetBeans ###
/nbproject/private/
/nbbuild/
/dist/
/nbdist/
/.nb-gradle/
build/

### VS Code ###
.vscode/<|MERGE_RESOLUTION|>--- conflicted
+++ resolved
@@ -24,13 +24,8 @@
 .factorypath
 .project
 .settings
-<<<<<<< HEAD
-.idea
-results
-=======
 .springBeans
 .sts4-cache
->>>>>>> 0af97771
 
 ### IntelliJ IDEA ###
 .idea
