--- conflicted
+++ resolved
@@ -371,32 +371,20 @@
                         testState.ackLatencyComplete();
                     }
                     for (WorkloadState workState : workStates) {
-<<<<<<< HEAD
-                        workState.switchToNextPhase();
-                        lowestRate = Integer.MAX_VALUE;
-                        phase = workState.getCurrentPhase();
-                        if (phase == null) {
-                            // Last phase
-                            lastEntry = true;
-                            break;
-                        } else {
-                            LOG.info(phase.currentPhaseString());
-=======
                         synchronized (workState) {
-                    	workState.switchToNextPhase();
-                    	lowestRate = Integer.MAX_VALUE;
-                    	phase = workState.getCurrentPhase();
+                            workState.switchToNextPhase();
+                            lowestRate = Integer.MAX_VALUE;
+                            phase = workState.getCurrentPhase();
                             interruptWorkers();
                             if (phase == null && !lastEntry) {
-                    	    // Last phase
-                    	    lastEntry = true;
+                                // Last phase
+                                lastEntry = true;
                                 testState.startCoolDown();
                                 measureEnd = now;
                                 LOG.info("[Terminate] Waiting for all terminals to finish ..");
                             } else if (phase != null) {
                                 phase.resetSerial();
-                    	    LOG.info(phase.currentPhaseString());
->>>>>>> 0294891c
+                                LOG.info(phase.currentPhaseString());
                             if (phase.rate < lowestRate) {
                                 lowestRate = phase.rate;
                             }
@@ -407,14 +395,9 @@
                         // update frequency in which we check according to
                         // wakeup
                         // speed
-<<<<<<< HEAD
                         // intervalNs = (long) (1000000000. / (double)
                         // lowestRate + 0.5);
                         delta += phase.time * 1000000000L;
-=======
-                        // intervalNs = (long) (1000000000. / (double) lowestRate + 0.5);
-                        delta = (now - start) + phase.time * 1000000000L;
->>>>>>> 0294891c
                     }
                 }
             }
