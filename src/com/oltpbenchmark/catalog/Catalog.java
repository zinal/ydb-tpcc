/*******************************************************************************
 * oltpbenchmark.com
 *  
 *  Project Info:  http://oltpbenchmark.com
 *  Project Members:    Carlo Curino <carlo.curino@gmail.com>
 *              Evan Jones <ej@evanjones.ca>
 *              DIFALLAH Djellel Eddine <djelleleddine.difallah@unifr.ch>
 *              Andy Pavlo <pavlo@cs.brown.edu>
 *              CUDRE-MAUROUX Philippe <philippe.cudre-mauroux@unifr.ch>  
 *                  Yang Zhang <yaaang@gmail.com> 
 * 
 *  This library is free software; you can redistribute it and/or modify it under the terms
 *  of the GNU General Public License as published by the Free Software Foundation;
 *  either version 3.0 of the License, or (at your option) any later version.
 * 
 *  This library is distributed in the hope that it will be useful, but WITHOUT ANY WARRANTY;
 *  without even the implied warranty of MERCHANTABILITY or FITNESS FOR A PARTICULAR PURPOSE.
 *  See the GNU Lesser General Public License for more details.
 ******************************************************************************/
package com.oltpbenchmark.catalog;

import java.io.IOException;
import java.net.URL;
import java.sql.Connection;
import java.sql.DatabaseMetaData;
import java.sql.DriverManager;
import java.sql.ResultSet;
import java.sql.SQLException;
import java.util.Collection;
import java.util.HashMap;
import java.util.Map;
import java.util.Map.Entry;
import java.util.Random;
import java.util.SortedMap;
import java.util.TreeMap;
import java.util.regex.Matcher;
import java.util.regex.Pattern;

import org.apache.log4j.Logger;
import org.apache.commons.io.IOUtils;

import com.oltpbenchmark.api.BenchmarkModule;
import com.oltpbenchmark.types.DatabaseType;
import com.oltpbenchmark.types.SortDirectionType;
import com.oltpbenchmark.util.Pair;
import com.oltpbenchmark.util.SQLUtil;
import com.oltpbenchmark.util.StringUtil;

/**
 * 
 * @author pavlo
 */
public final class Catalog {
    private static final Logger LOG = Logger.getLogger(Catalog.class);
    
    /**
     * TODO
     */
    private static String separator;
    
    private static final Random rand = new Random();


    /**
     * Create an in-memory instance of HSQLDB so that we can 
     * extract all of the catalog information that we need
     */
    private static final String DB_CONNECTION = "jdbc:hsqldb:mem:";
    private static final String DB_JDBC = "org.hsqldb.jdbcDriver";
    private static final DatabaseType DB_TYPE = DatabaseType.HSQLDB;
    
//    private static final String DB_CONNECTION = "jdbc:h2:mem:";
//    private static final String DB_JDBC = "org.h2.Driver";
//    private static final DatabaseType DB_TYPE = DatabaseType.H2;
    
    private final BenchmarkModule benchmark;
    private final Map<String, Table> tables = new HashMap<String, Table>();
    private final Map<String, String> origTableNames;
    private final Connection conn;
    
    public Catalog(BenchmarkModule benchmark) {
        this.benchmark = benchmark;
        
        // Create an internal HSQLDB connection and pull out the 
        // catalog information that we're going to need
        Connection conn;
        String dbName = String.format("catalog-%s-%d.db", benchmark.getBenchmarkName(), rand.nextInt());
        try {
            Class.forName(DB_JDBC);
            conn = DriverManager.getConnection(DB_CONNECTION + dbName, null, null);
        } catch (Exception ex) {
            throw new RuntimeException(ex);
        }
        assert(conn != null) : "Null Connection!";
        this.conn = conn;
        
        // HACK: HSQLDB always uppercase the table names. So we just need to
        //       extract what the real names are from the DDL
        this.origTableNames = this.getOriginalTableNames();
        
        try {
            this.init();
        } catch (SQLException ex) {
            throw new RuntimeException(String.format("Failed to initialize %s database catalog",
                                       this.benchmark.getBenchmarkName()), ex);
        }
    }
    
    // --------------------------------------------------------------------------
    // ACCESS METHODS
    // --------------------------------------------------------------------------
    
    public int getTableCount() {
        return (this.tables.size());
    }
    public Collection<String> getTableNames() {
        return (this.tables.keySet());
    }
    public Collection<Table> getTables() {
        return (this.tables.values());
    }
    /**
     * Get the table by the given name. This is case insensitive
     */
    public Table getTable(String tableName) {
        String name = this.origTableNames.get(tableName.toUpperCase());
        return (this.tables.get(name));
    }
    
    // --------------------------------------------------------------------------
    // INITIALIZATION
    // --------------------------------------------------------------------------
    
    /**
     * Construct the set of Table objects from a given Connection handle
     * @param conn
     * @return
     * @throws SQLException
     * @see http://docs.oracle.com/javase/6/docs/api/java/sql/DatabaseMetaData.html
     */
    protected void init() throws SQLException {
        // Load the database's DDL
        this.benchmark.createDatabase(DB_TYPE, this.conn);
        
        // TableName -> ColumnName -> <FkeyTable, FKeyColumn>
        Map<String, Map<String, Pair<String, String>>> foreignKeys = new HashMap<String, Map<String,Pair<String,String>>>();
        
        DatabaseMetaData md = conn.getMetaData();
        ResultSet table_rs = md.getTables(null, null, null, new String[]{"TABLE"});
        while (table_rs.next()) {
            if (LOG.isDebugEnabled()) LOG.debug(SQLUtil.debug(table_rs));
            String internal_table_name = table_rs.getString(3);
            String table_name = origTableNames.get(table_rs.getString(3).toUpperCase());
            assert(table_name != null) : "Unexpected table '" + table_rs.getString(3) + "' from catalog"; 
            LOG.debug(String.format("ORIG:%s -> CATALOG:%s", internal_table_name, table_name));
            
            String table_type = table_rs.getString(4);
            if (table_type.equalsIgnoreCase("TABLE") == false) continue;
            Table catalog_tbl = new Table(table_name);
            
            // COLUMNS
            if (LOG.isDebugEnabled())
                LOG.debug("Retrieving COLUMN information for " + table_name);
            ResultSet col_rs = md.getColumns(null,null, internal_table_name, null);
            while (col_rs.next()) {
                if (LOG.isTraceEnabled()) LOG.trace(SQLUtil.debug(col_rs));
                String col_name = col_rs.getString(4);
                int col_type = col_rs.getInt(5);
                String col_typename = col_rs.getString(6);
                Integer col_size = col_rs.getInt(7);
                String col_defaultValue = col_rs.getString(13);
                boolean col_nullable = col_rs.getString(18).equalsIgnoreCase("YES");
                boolean col_autoinc = false; // FIXME col_rs.getString(22).toUpperCase().equals("YES");

                Column catalog_col = new Column(catalog_tbl, col_name, col_type, col_typename, col_size);
                catalog_col.setDefaultValue(col_defaultValue);
                catalog_col.setAutoincrement(col_autoinc);
                catalog_col.setNullable(col_nullable);
                // FIXME col_catalog.setSigned();
                
                if (LOG.isDebugEnabled())
                    LOG.debug(String.format("Adding %s.%s [%s / %d]",
                                            table_name, col_name, col_typename, col_type));
                catalog_tbl.addColumn(catalog_col);
            } // WHILE
            col_rs.close();
            
            // PRIMARY KEYS
            if (LOG.isDebugEnabled())
                LOG.debug("Retrieving PRIMARY KEY information for " + table_name);
            ResultSet pkey_rs = md.getPrimaryKeys(null, null, internal_table_name);
            SortedMap<Integer, String> pkey_cols = new TreeMap<Integer, String>();
            while (pkey_rs.next()) {
                String col_name = pkey_rs.getString(4);
                assert(catalog_tbl.getColumnByName(col_name) != null) :
                    String.format("Unexpected primary key column %s.%s", table_name, col_name);
                int col_idx = pkey_rs.getShort(5);
                // HACK: SQLite doesn't return the KEY_SEQ, so if we get back
                //       a zero for this value, then we'll just length of the pkey_cols map
                if (col_idx == 0) col_idx = pkey_cols.size();
                LOG.debug(String.format("PKEY[%02d]: %s.%s", col_idx, table_name, col_name));
                assert(pkey_cols.containsKey(col_idx) == false);
                pkey_cols.put(col_idx, col_name);
            } // WHILE
            pkey_rs.close();
            catalog_tbl.setPrimaryKeyColumns(pkey_cols.values());
            
            // INDEXES
            if (LOG.isDebugEnabled())
                LOG.debug("Retrieving INDEX information for " + table_name);
            ResultSet idx_rs = md.getIndexInfo(null, null, internal_table_name, false, false);
            while (idx_rs.next()) {
                if (LOG.isDebugEnabled())
                    LOG.debug(SQLUtil.debug(idx_rs));
                boolean idx_unique = (idx_rs.getBoolean(4) == false);
                String idx_name = idx_rs.getString(6);
                int idx_type = idx_rs.getShort(7);
                int idx_col_pos = idx_rs.getInt(8) - 1;
                String idx_col_name = idx_rs.getString(9);
                String sort = idx_rs.getString(10);
                SortDirectionType idx_direction;
                if (sort != null) {
                    idx_direction = sort.equalsIgnoreCase("A") ? SortDirectionType.ASC : SortDirectionType.DESC;
                } else
                    idx_direction = null;

                Index catalog_idx = catalog_tbl.getIndex(idx_name);
                if (catalog_idx == null) {
                    catalog_idx = new Index(catalog_tbl, idx_name, idx_type, idx_unique);
                    catalog_tbl.addIndex(catalog_idx);
                }
                assert (catalog_idx != null);
                catalog_idx.addColumn(idx_col_name, idx_direction, idx_col_pos);
            } // WHILE
            idx_rs.close();
            
            // FOREIGN KEYS
            if (LOG.isDebugEnabled())
                LOG.debug("Retrieving FOREIGN KEY information for " + table_name);
            ResultSet fk_rs = md.getImportedKeys(null, null, internal_table_name);
            foreignKeys.put(table_name, new HashMap<String, Pair<String,String>>());
            while (fk_rs.next()) {
                if (LOG.isDebugEnabled())
                    LOG.debug(table_name + " => " + SQLUtil.debug(fk_rs));
                assert(fk_rs.getString(7).equalsIgnoreCase(table_name));
                
                String colName = fk_rs.getString(8);
                String fk_tableName = origTableNames.get(fk_rs.getString(3).toUpperCase());
                String fk_colName = fk_rs.getString(4);
                
                foreignKeys.get(table_name).put(colName, Pair.of(fk_tableName, fk_colName));
            } // WHILE
            fk_rs.close();
            
            tables.put(table_name, catalog_tbl);
        } // WHILE
        table_rs.close();
        
        // FOREIGN KEYS
        if (LOG.isDebugEnabled())
            LOG.debug("Foreign Key Mappings:\n" + StringUtil.formatMaps(foreignKeys));
        for (Table catalog_tbl : tables.values()) {
            Map<String, Pair<String, String>> fk = foreignKeys.get(catalog_tbl.getName());
            for (Entry<String, Pair<String, String>> e: fk.entrySet()){
                String colName = e.getKey();                
                Column catalog_col = catalog_tbl.getColumnByName(colName);
                assert(catalog_col != null);
                
                Pair<String, String> fkey = e.getValue();
                assert(fkey != null);
                
                Table fkey_tbl = tables.get(fkey.first);
                if (fkey_tbl == null) {
                    throw new RuntimeException("Unexpected foreign key parent table " + fkey); 
                }
                Column fkey_col = fkey_tbl.getColumnByName(fkey.second);
                if (fkey_col == null) {
                    throw new RuntimeException("Unexpected foreign key parent column " + fkey); 
                }
                
                if (LOG.isDebugEnabled())
                    LOG.debug(catalog_col.fullName() + " -> " + fkey_col.fullName());
                catalog_col.setForeignKey(fkey_col);
            } // FOR
        } // FOR
        
        return;
    }
    
    protected Map<String, String> getOriginalTableNames() {
        Map<String, String> origTableNames = new HashMap<String, String>();
        Pattern p = Pattern.compile("CREATE[\\s]+TABLE[\\s]+(.*?)[\\s]+", Pattern.CASE_INSENSITIVE);
<<<<<<< HEAD
        File ddl = this.benchmark.getDatabaseDDL(DatabaseType.HSQLDB);
        System.out.println(ddl);
        String ddlContents = FileUtil.readFile(ddl);
=======
        URL ddl = this.benchmark.getDatabaseDDL(DatabaseType.HSQLDB);
        String ddlContents;
        try {
            ddlContents = IOUtils.toString(ddl);
        } catch(IOException ioe) {
            throw new RuntimeException(ioe);
        }
>>>>>>> 9ca4bbae
        assert(ddlContents.isEmpty() == false);
        Matcher m = p.matcher(ddlContents);
        while (m.find()) {
            String tableName = m.group(1).trim();
            origTableNames.put(tableName.toUpperCase(), tableName);
//            origTableNames.put(tableName, tableName);
        } // WHILE
        assert(origTableNames.isEmpty() == false) :
            "Failed to extract original table names for " + this.benchmark.getBenchmarkName();
        
        if (LOG.isDebugEnabled())
            LOG.debug("Original Table Names:\n" + StringUtil.formatMaps(origTableNames));
        
        return (origTableNames);
    }
    
	public static void setSeparator(Connection c) throws SQLException {
		Catalog.separator = c.getMetaData().getIdentifierQuoteString();
	}
	
	public static void setSeparator(String separator) throws SQLException {
        Catalog.separator = separator;
    }

	public static String getSeparator() {
		return separator;
	}
	
	@Override
	public String toString() {
	    return StringUtil.formatMaps(this.tables);
	}
     
}<|MERGE_RESOLUTION|>--- conflicted
+++ resolved
@@ -290,11 +290,6 @@
     protected Map<String, String> getOriginalTableNames() {
         Map<String, String> origTableNames = new HashMap<String, String>();
         Pattern p = Pattern.compile("CREATE[\\s]+TABLE[\\s]+(.*?)[\\s]+", Pattern.CASE_INSENSITIVE);
-<<<<<<< HEAD
-        File ddl = this.benchmark.getDatabaseDDL(DatabaseType.HSQLDB);
-        System.out.println(ddl);
-        String ddlContents = FileUtil.readFile(ddl);
-=======
         URL ddl = this.benchmark.getDatabaseDDL(DatabaseType.HSQLDB);
         String ddlContents;
         try {
@@ -302,7 +297,6 @@
         } catch(IOException ioe) {
             throw new RuntimeException(ioe);
         }
->>>>>>> 9ca4bbae
         assert(ddlContents.isEmpty() == false);
         Matcher m = p.matcher(ddlContents);
         while (m.find()) {
